# Docker container spec for building the stable branch of go-ethereum.
#
# The build process it potentially longer running but every effort was made to
# produce a very minimalistic container that can be reused many times without
# needing to constantly rebuild.
FROM alpine:latest

# Make sure bash and jq is available for easier wrapper implementation
RUN apk add --update bash jq

# Build go-ethereum on the fly and delete all build tools afterwards
RUN \
<<<<<<< HEAD
  apk add --update go git make gcc musl-dev linux-headers                          && \
  git clone --depth 1 --branch release/1.5 https://github.com/ethereum/go-ethereum && \
  (cd go-ethereum && make geth)                                                    && \
  cp go-ethereum/build/bin/geth /geth                                              && \
  apk del go git make gcc musl-dev linux-headers                                   && \
=======
  apk add --update bash jq go git make gcc musl-dev        \ 
  	  ca-certificates linux-headers                     && \
  git clone --depth 1 --branch release/1.5                 \
     https://github.com/ethereum/go-ethereum            && \
  (cd go-ethereum && make geth)                         && \
  cp go-ethereum/build/bin/geth /geth                   && \
  apk del go git make gcc musl-dev linux-headers        && \
>>>>>>> 2247b642
  rm -rf /go-ethereum && rm -rf /var/cache/apk/*

# Inject the startup script
ADD geth.sh /geth.sh
RUN chmod +x /geth.sh

# Export the usual networking ports to allow outside access to the node
EXPOSE 8545 8546 30303

ENTRYPOINT ["/geth.sh"]<|MERGE_RESOLUTION|>--- conflicted
+++ resolved
@@ -10,13 +10,6 @@
 
 # Build go-ethereum on the fly and delete all build tools afterwards
 RUN \
-<<<<<<< HEAD
-  apk add --update go git make gcc musl-dev linux-headers                          && \
-  git clone --depth 1 --branch release/1.5 https://github.com/ethereum/go-ethereum && \
-  (cd go-ethereum && make geth)                                                    && \
-  cp go-ethereum/build/bin/geth /geth                                              && \
-  apk del go git make gcc musl-dev linux-headers                                   && \
-=======
   apk add --update bash jq go git make gcc musl-dev        \ 
   	  ca-certificates linux-headers                     && \
   git clone --depth 1 --branch release/1.5                 \
@@ -24,7 +17,6 @@
   (cd go-ethereum && make geth)                         && \
   cp go-ethereum/build/bin/geth /geth                   && \
   apk del go git make gcc musl-dev linux-headers        && \
->>>>>>> 2247b642
   rm -rf /go-ethereum && rm -rf /var/cache/apk/*
 
 # Inject the startup script
